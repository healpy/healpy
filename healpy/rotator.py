# 
#  This file is part of Healpy.
# 
#  Healpy is free software; you can redistribute it and/or modify
#  it under the terms of the GNU General Public License as published by
#  the Free Software Foundation; either version 2 of the License, or
#  (at your option) any later version.
# 
#  Healpy is distributed in the hope that it will be useful,
#  but WITHOUT ANY WARRANTY; without even the implied warranty of
#  MERCHANTABILITY or FITNESS FOR A PARTICULAR PURPOSE.  See the
#  GNU General Public License for more details.
# 
#  You should have received a copy of the GNU General Public License
#  along with Healpy; if not, write to the Free Software
#  Foundation, Inc., 51 Franklin St, Fifth Floor, Boston, MA  02110-1301  USA
# 
#  For more information about Healpy, see http://code.google.com/p/healpy
# 
import numpy as npy
import warnings

coordname = {'G': 'Galactic', 'E': 'Ecliptic', 'C': 'Equatorial'}

class ConsistencyWarning(Warning):
    """Warns for a problem in the consistency of data
    """
    pass

if __name__ != '__main__':
    warnings.filterwarnings("always", category=ConsistencyWarning, module=__name__)

class Rotator:
    """This class provides tools for spherical rotations. It is meant to be used 
    in the healpy library for plotting, and for this reason reflects the
    convention used in the Healpix IDL library.

    Example:
      >>> r = Rotator(coord=['G','E'])
      >>> theta_ecl, phi_ecl = r(theta_gal, phi_gal)
    or in a shorter way:
      >>> theta_ecl, phi_ecl = Rotator(coord=['G','E'])(theta_gal, phi_gal)
    """
    ErrMessWrongPar = ("rot and coord must be single elements or "
                       "sequence of same size.")

    def __init__(self,rot=None,coord=None,inv=None,deg=True,
                 eulertype='ZYX'):
        """Create a rotator with given parameters.
        - rot: a float, a tuple of 1,2 or 3 floats or a sequence of tuples.
               If it is a sequence of tuple, it must have the same length as coord.
        - coord: a string or a tuple of 1 or 2 strings or a sequence of tuple
                 If it is a sequence of tuple, it must have same length as rot.
        - inv: whether to use inverse rotation or not
        - deg: if True, angles in rot are assumed in degree (default: True)
        - eulertype: the convention for Euler angles in rot.
        Note: the coord system conversion is applied first, then the rotation.
        """
        rot_is_seq = (hasattr(rot,'__len__') 
                      and hasattr(rot[0], '__len__'))
        coord_is_seq = (hasattr(coord,'__len__') 
                        and hasattr(coord[0],'__len__')
                        and type(coord[0]) is not str)
        if rot_is_seq and coord_is_seq:
            if len(rot) != len(coord):
                raise ValueError(Rotator.ErrMessWrongPar)
            else:
                rots = rot
                coords = coord
        elif (rot_is_seq or coord_is_seq) and (rot   is not None and
                                               coord is not None):
            raise ValueError(Rotator.ErrMessWrongPar)
        else:
            rots = [rot]
            coords = [coord]
        inv_is_seq = hasattr(inv,'__len__')
        if inv_is_seq:
            if len(inv) != len(rots):
                raise ValueError("inv must have same length as rot and/or coord")
            invs = inv
        else:
            invs = [inv]*len(rots)
        # check the argument and normalize them
        if eulertype in ['ZYX','X','Y']:
            self._eultype = eulertype
        else:
            self._eultype = 'ZYX'
        self._rots = []
        self._coords = []
        self._invs = []
        for r,c,i in zip(rots,coords,invs):
            rn = normalise_rot(r,deg=deg)
#            if self._eultype in ['X','Y']:
#                rn[1] = -rn[1]
            cn = normalise_coord(c)
            self._rots.append(rn)   # append(rn) or insert(0, rn) ?
            self._coords.append(cn) # append(cn) or insert(0, cn) ? 
            self._invs.append(bool(i))
        if not self.consistent:
            warnings.warn("The chain of coord system rotations is not consistent",
                          category=ConsistencyWarning)
        self._update_matrix()

    def _update_matrix(self):
        self._matrix = npy.identity(3)
        self._do_rotation = False
        for r,c,i in zip(self._rots, self._coords,self._invs):
            rotmat,do_rot,rotnorm = get_rotation_matrix(r,
                                                        eulertype=self._eultype)
            convmat,do_conv,coordnorm = get_coordconv_matrix(c)
            r = npy.dot(rotmat,convmat)
            if i: r = r.T
            self._matrix = npy.dot(self._matrix, r)
            self._do_rotation = self._do_rotation or (do_rot or do_conv)

    def _is_coords_consistent(self):
        c,i = zip(self._coords,self._invs)[0]
        for cnext,inext in zip(self._coords[1:],self._invs[1:]):
            if c[i] != cnext[not inext]:
                return False
            c,i = cnext,inext
        return True
    consistent = property(_is_coords_consistent,
                          doc="consistency of the coords transform chain")

    def __eq__(self,a):
        if type(a) is not type(self): return False
        # compare the _rots
        v = [npy.allclose(x,y,rtol=0,atol=1e-15) for x,y in zip(self._rots,a._rots)]
        return ( npy.array(v).all() and
                 (self._coords == a._coords) and
                 (self._invs == a._invs) )
    
    def __call__(self,*args,**kwds):
        """Use the rotator to rotate either spherical coordinates (theta, phi)
        or a vector (x,y,z). You can use lonla keyword to use longitude, latitude
        (in degree) instead of theta, phi (in radian). In this case, returns 
        longitude, latitude in degree.
        Accepted forms:
        >>> r = Rotator()
        >>> r(x,y,z)  # x,y,z either scalars or arrays
        >>> r(theta,phi) # theta, phi scalars or arrays 
        >>> r(lon,lat,lonlat=True)  # lon, lat scalars or arrays
        >>> r(vec) # vec 1-D array with 3 elements, or 2-D array 3xN
        >>> r(direction) # direction 1-D array with 2 elements, or 2xN array
        """
        if kwds.pop('inv',False): m=self._matrix.T
        else:                     m=self._matrix
        lonlat = kwds.pop('lonlat',False)
        if len(args) == 1:
            arg=args[0]
            if not hasattr(arg,'__len__') or len(arg) < 2 or len(arg) > 3:
                raise TypeError('Argument must be a sequence of 2 or 3 '
                                'elements')
            if len(arg) == 2:
                return rotateDirection(m,arg[0],arg[1],
                                       self._do_rotation,lonlat=lonlat)
            else:
                return rotateVector(m,arg[0],arg[1],arg[2],
                                    self._do_rotation)
        elif len(args) == 2:
            return rotateDirection(m,args[0],args[1],
                                   self._do_rotation,lonlat=lonlat)
        elif len(args) == 3:
            return rotateVector(m,args[0],args[1],args[2],
                                self._do_rotation)
        else:
            raise TypeError('Either 1, 2 or 3 arguments accepted')

    def __mul__(self,a):
        """Composition of rotation.
        """
        if not isinstance(a,Rotator):
            raise TypeError("A Rotator can only multiply another Rotator "
                            "(composition of rotations)")
        rots = self._rots + a._rots
        coords = self._coords + a._coords
        invs = self._invs + a._invs
        return Rotator(rot=rots,coord=coords,inv=invs,deg=False)
    
    def __rmul__(self,b):
        if not isinstance(b,Rotator):
            raise TypeError("A Rotator can only be multiplied by another Rotator "
                            "(composition of rotations)")
        rots = b._rots + self._rots
        coords = b._coords + self._coords
        invs = self._invs + a._invs
        return Rotator(rot=rots,coord=coords,inv=invs,deg=False)

    def __nonzero__(self):
        return self._do_rotation

    def get_inverse(self):
        rots = self._rots[::-1]
        coords = self._coords[::-1]
        invs = [ not i for i in self._invs[::-1]]
        return Rotator(rot=rots,coord=coords,inv=invs,deg=False)
    #I = property(get_inverse,doc='Return a new rotator representing the '
    #             'inverse rotation')

    def I(self,*args,**kwds):
        """Rotate the given vector or direction using the inverse matrix.
        rot.I(vec) <==> rot(vec,inv=True)
        """
        kwds['inv'] = True
        return self.__call__(*args,**kwds)
    
    def get_matrix(self):
        return npy.matrix(self._matrix)
    mat = property(get_matrix,doc='Return a matrix representing the rotation')

    def get_coordin(self):
        if not self.consistent: return None
        c,i = zip(self._coords,self._invs)[-1]
        return c[i]
    coordin = property(get_coordin, doc="the input coordinate system")

    def get_coordout(self):
        if not self.consistent: return None
        c,i = zip(self._coords,self._invs)[0]
        return c[not i]
    coordout = property(get_coordout, doc="the output coordinate system")

    def get_coordin_str(self):
        return coordname.get(self.coordin,'')
    coordinstr = property(get_coordin_str, doc="the input coordinate system in str")

    def get_coordout_str(self):
        return coordname.get(self.coordout,'')
    coordoutstr = property(get_coordout_str, doc="the output coordinate system in str")

    def get_rots(self):
        return self._rots
    rots = property(get_rots, doc="the sequence of rots defining")
    
    def get_coords(self):
        return self._coords
    coords = property(get_coords, doc="the sequence of coords")
    
    def do_rot(self,i):
        return not npy.allclose(self.rots[i],npy.zeros(3),rtol=0.,atol=1.e-15)

    def angle_ref(self,*args,**kwds):
        """Compute the angle between transverse reference direction of initial and final frames
        For example, if angle of polarisation is psi in initial frame, it will be psi+angle_ref in final
        frame.
        Input:
          - direction or vector (see Rotator.__call__)
        Keywords:
          - lonlat: if True, assume input is longitude,latitude in degrees. Otherwise,
                    theta,phi in radian. Default: False
          - inv: if True, use the inverse transforms. Default: False
        Return:
          - angle in radian (a scalar or an array if input is a sequence of direction/vector)
        """
        R = self
        lonlat = kwds.get('lonlat',False)
        inv = kwds.get('inv',False)
        if len(args) == 1:
            arg=args[0]
            if not hasattr(arg,'__len__') or len(arg) < 2 or len(arg) > 3:
                raise TypeError('Argument must be a sequence of 2 or 3 '
                                'elements')
            if len(arg) == 2:
                v = dir2vec(arg[0],arg[1],lonlat=lonlat)
            else:
                v = arg
        elif len(args) == 2:
            v = dir2vec(args[0],args[1],lonlat=lonlat)
        elif len(args) == 3:
            v = args
        else:
            raise TypeError('Either 1, 2 or 3 arguments accepted')
        vp = R(v,inv=inv)
        north_pole = R([0.,0.,1.],inv=inv)
        sinalpha = north_pole[0]*vp[1]-north_pole[1]*vp[0]
        cosalpha = north_pole[2] - vp[2]*npy.dot(north_pole,vp)
        return npy.arctan2(sinalpha,cosalpha)

    def __repr__(self):
        return '[ '+', '.join([str(self._coords),
                               str(self._rots),
                               str(self._invs)]) +' ]'
    __str__ = __repr__



################################################################
#
#     Helpers function for rotation
#     used in the Rotator class.

def rotateVector(rotmat,vec,vy=None,vz=None, do_rot=True):
    """Rotate a vector (or a list of vectors) using the euler matrix
    given as first argument.

    Usage: vec_rot = rotateVector(rotmat,vec,vy=None,vz=None,do_rot=True)

    - rotmat : the 3x3 rotation matrix
    - vec[0], vec[1], vec[2] : vx,vy,vz (can be vectors)
      or: vec, vy, vz : vx,vy,vz if vy and vz are given.
    - do_rot: really perform the rotation if True, do nothing if false

    Return: vx,vy,vz
    """
    if vy is None and vz is None:
       if do_rot: return npy.tensordot(rotmat,vec,axes=(1,0))
       else: return vec
    elif vy is not None and vz is not None:
       if do_rot: return npy.tensordot(rotmat,npy.array([vec,vy,vz]),axes=(1,0))
       else: return vec,vy,vz
    else:
       raise TypeError("You must give either vec only or vec, vy "
                       "and vz parameters")

def rotateDirection(rotmat,theta,phi=None,do_rot=True,lonlat=False):
   """Rotate the direction pointed by theta,phi using the rotation matrix
   given as first argument.
   
   Usage: dir_rot = rotateDirection(rotmat,theta,phi=None,do_rot=True)
   
   - rotmat : the 3x3 rotation matrix
   - theta[0],theta[1] : theta, phi (can be vectors)
     or: theta, phi : theta, phi if phi is given.
   - do_rot: really perform the rotation if True, do nothing if false
   
   Return: theta_rot,phi_rot
   """
   vx,vy,vz=rotateVector(rotmat,dir2vec(theta,phi,lonlat=lonlat),do_rot=do_rot)
   return vec2dir(vx,vy,vz,lonlat=lonlat)

def vec2dir(vec,vy=None,vz=None,lonlat=False):
<<<<<<< HEAD
   """Transform a vector to angle given by theta,phi.

   Parameters
   ----------
   vec: float, scalar or array-like
     The vector to transform (shape (3,) or (3,N)),
     or x component (scalar or shape (N,)) if vy and vz are given
   vy: float, scalar or array-like, optional
     The y component of the vector (scalar or shape (N,))
   vz: float, scalar or array-like, optional
     The z component of the vector (scalar or shape (N,))
   lonlat: bool, optional
     If True, return angles will be longitude and latitude in degree,
     otherwise, angles will be longitude and co-latitude in radians (default)

   Returns
   -------
   angles: float, array
     The angles (unit depending on *lonlat*) in an array of shape (2,) (if scalar input)
     or (2, N)

   See Also
   --------
   :func:`dir2vec`, :func:`ang2vec`, :func:`vec2ang`
=======
   """Transform a vector to a direction given by theta,phi.
>>>>>>> bbb4092c
   """
   if vy is None and vz is None:
      vx,vy,vz = npy.transpose(vec)
   elif vy is not None and vz is not None:
      vx=vec
   else:
      raise TypeError("You must either give both vy and vz or none of them")
   r = npy.sqrt(vx**2+vy**2+vz**2)
   theta = npy.arccos(vz/r)
   phi = npy.arctan2(vy,vx)
   if lonlat:
<<<<<<< HEAD
       ang = npy.empty((2, theta.size))
       ang[0, :] = npy.degrees(phi)
       ang[1, :] = npy.degrees(theta)
       npy.negative(ang[1, :], ang[1, :])
       ang[1, :] += 90.
       return ang.squeeze()
=======
       return npy.asarray([phi*180/npy.pi,90-theta*180/npy.pi])
>>>>>>> bbb4092c
   else:
       return npy.array([theta,phi])

def dir2vec(theta,phi=None,lonlat=False):
   """Transform a direction theta,phi to a unit vector.

   Parameters
   ----------
   theta : float, scalar or array-like
     The angle theta (scalar or shape (N,)) or both angles (scalar or shape (2, N)) if phi is not given.
   phi : float, scalar or array-like, optionnal
     The angle phi (scalar or shape (N,)).
   lonlat : bool
     If True, input angles are assumed to be longitude and latitude in degree,
     otherwise, they are co-latitude and longitude in radians.
   
   Returns
   -------
   vec : array
     The vector(s) corresponding to given angles, shape is (3,) or (3, N).

   See Also
   --------
   :func:`vec2dir`, :func:`ang2vec`, :func:`vec2ang`
   """
   if phi is None:
      theta,phi=theta
   if lonlat:
       lon,lat=theta,phi
       theta,phi = npy.pi/2.-lat*npy.pi/180,lon*npy.pi/180
   ct,st,cp,sp = npy.cos(theta),npy.sin(theta),npy.cos(phi),npy.sin(phi)
   return npy.asarray([st*cp,st*sp,ct])

def angdist(dir1,dir2,lonlat=False):
    """Return the angular distance between dir1 and dir2.
    """
    if hasattr(lonlat,'__len__') and len(lonlat) == 2:
        lonlat1,lonlat2 = lonlat
    else:
        lonlat1=lonlat2=lonlat
    if len(dir1) == 2: # theta,phi or lonlat, convert to vec
        vec1 = npy.asarray(dir2vec(dir1,lonlat=lonlat1))
    else:
        vec1 = npy.asarray(dir1)
    if vec1.ndim == 1:
        vec1 = npy.expand_dims(vec1,-1)
    if len(dir2) == 2:
        vec2 = npy.asarray(dir2vec(dir2,lonlat=lonlat1)).T
    else:
        vec2 = npy.asarray(dir2)
    if vec2.ndim == 1:
        vec2 = npy.expand_dims(vec2,-1)
    # compute scalar product
    pscal = (vec1*vec2).sum(axis=0)
    return npy.arccos(pscal)


#######################################################
#
#   Manage the coord system conventions
#

def check_coord(c):
    """Check if parameter is a valid coord system.
    Raise a TypeError exception if it is not, otherwise returns the normalized
    coordinate system name.
    """
    if c is None:
        return c
    if type(c) is not str:
        raise TypeError('Coordinate must be a string (G[alactic],'
                        ' E[cliptic], C[elestial]'
                        ' or Equatorial=Celestial)')
    if c[0].upper() == 'G':
        x='G'
    elif c[0].upper() == 'E' and c != 'Equatorial':
        x='E'
    elif c[0].upper() == 'C' or c == 'Equatorial':
        x='C'
    else:
        raise ValueError('Wrong coordinate (either G[alactic],'
                         ' E[cliptic], C[elestial]'
                         ' or Equatorial=Celestial)')
    return x

def normalise_coord(coord):
    """Normalise the coord argument.
    Coord sys are either 'E','G', 'C' or 'X' if undefined.

    Input: either a string or a sequence of string.
           
    Output: a tuple of two strings, each being one of the norm coord sys name
            above.

    eg, 'E' -> ['E','E'], ['Ecliptic','G'] -> ['E','G']
    None -> ['X','X'] etc.
    """
    coord_norm = []
    if coord is None:
        coord = (None,None)
    coord=tuple(coord)
    if len(coord) > 2:
        raise TypeError('Coordinate must be a string (G[alactic],'
                        ' E[cliptic] or C[elestial])'
                        ' or a sequence of 2 strings')
    for x in coord:
        coord_norm.append(check_coord(x))
    if len(coord_norm) < 2:
        coord_norm.append(coord_norm[0])
    return tuple(coord_norm)

def normalise_rot(rot,deg=False):
   """Return rot possibly completed with zeroes to reach size 3.
   If rot is None, return a vector of 0.
   If deg is True, convert from degree to radian, otherwise assume input
   is in radian.
   """
   if deg: convert=npy.pi/180.
   else: convert=1.
   if rot is None:
      rot=npy.zeros(3)
   else:
      rot=npy.array(rot,npy.float64).flatten()*convert
      rot.resize(3)
   return rot

def get_rotation_matrix(rot, deg=False, eulertype='ZYX'):
   """Return the rotation matrix corresponding to angles given in rot.
   
   Usage: matrot,do_rot,normrot = get_rotation_matrix(rot)
   
   Input:
      - rot: either None, an angle or a tuple of 1,2 or 3 angles
             corresponding to Euler angles.
   Output:
      - matrot: 3x3 rotation matrix
      - do_rot: True if rotation is not identity, False otherwise
      - normrot: the normalized version of the input rot.
   """
   rot = normalise_rot(rot, deg=deg)
   if not npy.allclose(rot,npy.zeros(3),rtol=0.,atol=1.e-15):
      do_rot = True
   else:
      do_rot = False
   if eulertype == 'X':
       matrot=euler_matrix_new(rot[0],-rot[1],rot[2],X=True)
   elif eulertype == 'Y':
       matrot=euler_matrix_new(rot[0],-rot[1],rot[2],Y=True)
   else:
       matrot=euler_matrix_new(rot[0],-rot[1],rot[2],ZYX=True)
       
   return matrot,do_rot,rot
    
def get_coordconv_matrix(coord):
   """Return the rotation matrix corresponding to coord systems given
   in coord.

   Usage: matconv,do_conv,normcoord = get_coordconv_matrix(coord)

   Input:
      - coord: a tuple with initial and final coord systems.
               See normalise_coord.
   Output:
      - matconv: the euler matrix for coord sys conversion
      - do_conv: True if matconv is not identity, False otherwise
      - normcoord: the tuple of initial and final coord sys.

   History: adapted from CGIS IDL library.
   """
   
   coord_norm = normalise_coord(coord)
   
   if coord_norm[0] == coord_norm[1]:
      matconv = npy.identity(3)
      do_conv = False        
   else:
      eps = 23.452294 - 0.0130125 - 1.63889E-6 + 5.02778E-7
      eps = eps * npy.pi / 180.
      
      # ecliptic to galactic
      e2g = npy.array([[-0.054882486, -0.993821033, -0.096476249],
                   [ 0.494116468, -0.110993846,  0.862281440],
                   [-0.867661702, -0.000346354,  0.497154957]])
      
      # ecliptic to equatorial
      e2q = npy.array([[1.,     0.    ,      0.         ],
                   [0., npy.cos( eps ), -1. * npy.sin( eps )],
                   [0., npy.sin( eps ),    npy.cos( eps )   ]])
      
      # galactic to ecliptic
      g2e = npy.linalg.inv(e2g)
      
      # galactic to equatorial                   
      g2q = npy.dot(e2q , g2e)
      
      # equatorial to ecliptic
      q2e = npy.linalg.inv(e2q)
      
      # equatorial to galactic
      q2g = npy.dot(e2g , q2e)
   
      if coord_norm == ('E','G'):
         matconv = e2g
      elif coord_norm == ('G','E'):
         matconv = g2e
      elif coord_norm == ('E','C'):
         matconv = e2q
      elif coord_norm == ('C','E'):
         matconv = q2e
      elif coord_norm == ('C','G'):
         matconv = q2g
      elif coord_norm == ('G','C'):
         matconv = g2q
      else:
         raise ValueError('Wrong coord transform :',coord_norm)
      do_conv = True
      
   return matconv,do_conv,coord_norm


###################################################
##                                               ##
##                euler functions                ## 
##                                               ##
######                                      #######

def euler(ai, bi, select, FK4 = 0):
   """
   NAME:
       euler
   PURPOSE:
       Transform between Galactic, celestial, and ecliptic coordinates.
   EXPLANATION:
       Use the procedure ASTRO to use this routine interactively
   
   CALLING SEQUENCE:
        EULER, AI, BI, AO, BO, [ SELECT, /FK4, SELECT = ] 
   
   INPUTS:
         AI - Input Longitude in DEGREES, scalar or vector.  If only two 
                 parameters are supplied, then  AI and BI will be modified
                 to contain the output longitude and latitude.
         BI - Input Latitude in DEGREES
   
   OPTIONAL INPUT:
         SELECT - Integer (1-6) specifying type of coordinate
                  transformation.
   
        SELECT   From          To        |   SELECT      From         To
         1     RA-Dec (2000)  Galactic   |     4       Ecliptic     RA-Dec
         2     Galactic       RA-DEC     |     5       Ecliptic    Galactic
         3     RA-Dec         Ecliptic   |     6       Galactic    Ecliptic
   
        If not supplied as a parameter or keyword, then EULER will prompt
        for the value of SELECT
        Celestial coordinates (RA, Dec) should be given in equinox J2000 
        unless the /FK4 keyword is set.
   OUTPUTS:
         AO - Output Longitude in DEGREES
         BO - Output Latitude in DEGREES
   
   INPUT KEYWORD:
         /FK4 - If this keyword is set and non-zero, then input and output 
               celestial and ecliptic coordinates should be given in
               equinox B1950.
         /SELECT  - The coordinate conversion integer (1-6) may
                    alternatively be specified as a keyword
   NOTES:
         EULER was changed in December 1998 to use J2000 coordinates as the
         default, ** and may be incompatible with earlier versions***.
   REVISION HISTORY:
         Written W. Landsman,  February 1987
         Adapted from Fortran by Daryl Yentis NRL
         Converted to IDL V5.0   W. Landsman   September 1997
         Made J2000 the default, added /FK4 keyword
          W. Landsman December 1998
         Add option to specify SELECT as a keyword W. Landsman March 2003
         Converted to python by K. Ganga December 2007
   """

   # npar = N_params()
   #  if npar LT 2 then begin
   #     print,'Syntax - EULER, AI, BI, A0, B0, [ SELECT, /FK4, SELECT= ]'
   #     print,'    AI,BI - Input longitude,latitude in degrees'
   #     print,'    AO,BO - Output longitude, latitude in degrees'
   #     print,'    SELECT - Scalar (1-6) specifying transformation type'
   #     return
   #  endif

   PI = npy.pi
   twopi   =   2.0*PI
   fourpi  =   4.0*PI
   deg_to_rad = 180.0/PI
   # 
   # ;   J2000 coordinate conversions are based on the following constants
   # ;   (see the Hipparcos explanatory supplement).
   # ;  eps = 23.4392911111 # Obliquity of the ecliptic
   # ;  alphaG = 192.85948d           Right Ascension of Galactic North Pole
   # ;  deltaG = 27.12825d            Declination of Galactic North Pole
   # ;  lomega = 32.93192d            Galactic longitude of celestial equator  
   # ;  alphaE = 180.02322d           Ecliptic longitude of Galactic North Pole
   # ;  deltaE = 29.811438523d        Ecliptic latitude of Galactic North Pole
   # ;  Eomega  = 6.3839743d          Galactic longitude of ecliptic equator
   # 
   if FK4 == 1:
      
      equinox = '(B1950)' 
      psi   = [ 0.57595865315, 4.9261918136,
                0.00000000000, 0.0000000000,
                0.11129056012, 4.7005372834]     
      stheta =[ 0.88781538514,-0.88781538514,
                0.39788119938,-0.39788119938,
                0.86766174755,-0.86766174755]    
      ctheta =[ 0.46019978478, 0.46019978478,
                0.91743694670, 0.91743694670,
                0.49715499774, 0.49715499774]    
      phi  = [ 4.9261918136,  0.57595865315,
               0.0000000000, 0.00000000000,
               4.7005372834, 0.11129056012]
   else:
      
      equinox = '(J2000)'
      psi   = [ 0.57477043300, 4.9368292465,  
                0.00000000000, 0.0000000000,  
                0.11142137093, 4.71279419371]     
      stheta =[ 0.88998808748,-0.88998808748, 
                0.39777715593,-0.39777715593, 
                0.86766622025,-0.86766622025]    
      ctheta =[ 0.45598377618, 0.45598377618, 
                0.91748206207, 0.91748206207, 
                0.49714719172, 0.49714719172]    
      phi  = [ 4.9368292465,  0.57477043300, 
               0.0000000000, 0.00000000000, 
               4.71279419371, 0.11142137093]
   # 
   i  = select - 1                         # IDL offset
   a  = ai/deg_to_rad - phi[i]
   b = bi/deg_to_rad
   sb = npy.sin(b)
   cb = npy.cos(b)
   cbsa = cb * npy.sin(a)
   b  = -stheta[i] * cbsa + ctheta[i] * sb
   #bo    = math.asin(where(b<1.0, b, 1.0)*deg_to_rad)
   bo    = npy.arcsin(b)*deg_to_rad
   #
   a = npy.arctan2( ctheta[i] * cbsa + stheta[i] * sb, cb * npy.cos(a) )
   ao = npy.fmod( (a+psi[i]+fourpi), twopi) * deg_to_rad
   return ao, bo


def euler_matrix_new(a1,a2,a3,X=True,Y=False,ZYX=False,deg=False):
   """
   NAME:
     euler_matrix_new

   PURPOSE:
     computes the Euler matrix of an arbitrary rotation described
     by 3 Euler angles
     correct bugs present in Euler_Matrix
       
   CALLING SEQUENCE:
     result = euler_matrix_new (a1, a2, a3 [,X, Y, ZYX, DEG ])

   INPUTS:
     a1, a2, a3 = Euler angles, scalar
                  (in radian by default, in degree if DEG is set)
                  all the angles are measured counterclockwise
                  correspond to x, y, zyx-conventions (see Goldstein)
                  the default is x

   KEYWORD PARAMETERS:
      DEG : if set the angle are measured in degree

      X : 	rotation a1 around original Z 
    		rotation a2 around interm   X 
    		rotation a3 around final    Z
                DEFAULT,  classical mechanics convention

      Y : 	rotation a1 around original Z
    		rotation a2 around interm   Y
    		rotation a3 around final    Z
                quantum mechanics convention (override X)

      ZYX : 	rotation a1 around original Z
    		rotation a2 around interm   Y
    		rotation a3 around final    X
                aeronautics convention (override X)
                
      * these last three keywords are obviously mutually exclusive *

   OUTPUTS:
      result is a 3x3 matrix

   USAGE:
     if vec is an Nx3 array containing N 3D vectors,
     vec # euler_matrix_new(a1,a2,a3,/Y) will be the rotated vectors


   MODIFICATION HISTORY:
      March 2002, EH, Caltech, rewritting of euler_matrix

      convention   euler_matrix_new           euler_matrix
     X:       M_new(a,b,c,/X)  =  M_old(-a,-b,-c,/X) = Transpose( M_old(c, b, a,/X))
     Y:       M_new(a,b,c,/Y)  =  M_old(-a, b,-c,/Y) = Transpose( M_old(c,-b, a,/Y))
   ZYX:       M_new(a,b,c,/Z)  =  M_old(-a, b,-c,/Z)
   """
   
   t_k = 0
   if ZYX: t_k = t_k + 1
   #if X:   t_k = t_k + 1
   if Y:   t_k = t_k + 1
   if t_k > 1:
      raise ValueError('Choose either X, Y or ZYX convention')
   
   convert = 1.0
   if deg:
      convert = npy.pi/180.
      
   c1 = npy.cos(a1*convert)
   s1 = npy.sin(a1*convert)
   c2 = npy.cos(a2*convert)
   s2 = npy.sin(a2*convert)
   c3 = npy.cos(a3*convert)
   s3 = npy.sin(a3*convert)
        
   if ZYX:
      m1 = npy.array([[ c1,-s1,  0],
                  [ s1, c1,  0],
                  [  0,  0,  1]]) # around   z

      m2 = npy.array([[ c2,  0, s2],
                  [  0,  1,  0],
                  [-s2,  0, c2]]) # around   y

      m3 = npy.array([[  1,  0,  0],
                  [  0, c3,-s3],
                  [  0, s3, c3]]) # around   x

   elif Y:
      m1 = npy.array([[ c1,-s1,  0],
                  [ s1, c1,  0],
                  [  0,  0,  1]]) # around   z

      m2 = npy.array([[ c2,  0, s2],
                  [  0,  1,  0],
                  [-s2,  0, c2]]) # around   y

      m3 = npy.array([[ c3,-s3,  0],
                  [ s3, c3,  0],
                  [  0,  0,  1]]) # around   z

   else:
      m1 = npy.array([[ c1,-s1,  0],
                  [ s1, c1,  0],
                  [  0,  0,  1]]) # around   z

      m2 = npy.array([[  1,  0,  0],
                  [  0, c2,-s2],
                  [  0, s2, c2]]) # around   x

      m3 = npy.array([[ c3,-s3,  0],
                  [ s3, c3,  0],
                  [  0,  0,  1]]) # around   z

   M = npy.dot(m3.T,npy.dot(m2.T,m1.T)) 

   return M
<|MERGE_RESOLUTION|>--- conflicted
+++ resolved
@@ -330,7 +330,6 @@
    return vec2dir(vx,vy,vz,lonlat=lonlat)
 
 def vec2dir(vec,vy=None,vz=None,lonlat=False):
-<<<<<<< HEAD
    """Transform a vector to angle given by theta,phi.
 
    Parameters
@@ -355,9 +354,6 @@
    See Also
    --------
    :func:`dir2vec`, :func:`ang2vec`, :func:`vec2ang`
-=======
-   """Transform a vector to a direction given by theta,phi.
->>>>>>> bbb4092c
    """
    if vy is None and vz is None:
       vx,vy,vz = npy.transpose(vec)
@@ -369,16 +365,12 @@
    theta = npy.arccos(vz/r)
    phi = npy.arctan2(vy,vx)
    if lonlat:
-<<<<<<< HEAD
        ang = npy.empty((2, theta.size))
        ang[0, :] = npy.degrees(phi)
        ang[1, :] = npy.degrees(theta)
        npy.negative(ang[1, :], ang[1, :])
        ang[1, :] += 90.
        return ang.squeeze()
-=======
-       return npy.asarray([phi*180/npy.pi,90-theta*180/npy.pi])
->>>>>>> bbb4092c
    else:
        return npy.array([theta,phi])
 

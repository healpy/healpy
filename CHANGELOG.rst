Unreleased

<<<<<<< HEAD
* Fixed double application of `margins` in visualization functions when using subplot syntax and implemented `margins` parameter for `mollview`, `orthview`, and `azeqview` when subplot syntax is not used <https://github.com/healpy/healpy/pull/757>
* Fixed `reuse_axes=True` for `cartview` and `gnomview` <https://github.com/healpy/healpy/pull/755>
=======
* New features in `projview`: subplots, remove monopole-dipole, labels, tickmarks, graticule, Planck and WMAP colormaps <https://github.com/healpy/healpy/pull/752>
>>>>>>> e07c9a91

Release 1.15.2 24 January 2022, included in HEALPix 3.8.1

* Fix the ABI version signature of the C++ sources <https://github.com/healpy/healpy/pull/746>

Release 1.15.1 20 January 2022

* new function `hp.blm_gauss` to generate alm of a gaussian beam <https://github.com/healpy/healpy/pull/735>
* implement rotation in the graticule of projview <https://github.com/healpy/healpy/pull/732>
* explain how to create a local datapath for pixel weights <https://github.com/healpy/healpy/pull/720>
* improvement on `is_seq` to avoid `synalm` breaking on JAX input arrays, added unit tests <https://github.com/healpy/healpy/pull/716>
* upgraded HEALPix C++ sources to HEALPix 3.8.1, fixing incompatibility with CFITSIO 4 <https://github.com/healpy/healpy/pull/727> and <https://github.com/healpy/healpy/pull/743>

Release 1.15.0 22 June 2021, included in HEALPix 3.8.0

* `write_map` keeps dtype of input map array instead of float32 <https://github.com/healpy/healpy/pull/688>
* `read_map` keeps dtype of FITS file instead of upcasting to float64 <https://github.com/healpy/healpy/pull/688>
* `write_cl` uses dtype of input cl instead of float64 <https://github.com/healpy/healpy/pull/688>
* Changed all warnings to using the `logging` module, deprecated all `verbose` keywords <https://github.com/healpy/healpy/pull/693>
* Experimental `projview` function to plot maps using projections from `matplotlib` <https://github.com/healpy/healpy/pull/695>
* Flip sign for spin-0 `alm2map_spin` and `map2alm_spin` <https://github.com/healpy/healpy/issues/707>
* Support transparency in plotting with the `alpha` parameter <https://github.com/healpy/healpy/pull/696>
* Removed the note that we will change order of cl in `synfast` and `synalm`, we will leave `new=False` default <https://github.com/healpy/healpy/pull/687>
* Added convenice functions `order2npix` and `npix2order` <https://github.com/healpy/healpy/pull/685>
* Support nested maps `hp.smoothing` <https://github.com/healpy/healpy/pull/678>
* Improvements of the build system <https://github.com/healpy/healpy/pull/660> <https://github.com/healpy/healpy/pull/661>
* Automatically build wheels for Linux/MacOS on Github actions <https://github.com/healpy/healpy/pull/656>
* Drop support for Python 2.7-3.5 <https://github.com/healpy/healpy/pull/658>
* Allow OBJECT FITS header not to be a string <https://github.com/healpy/healpy/pull/665>
* Fixed indexing issue in `bl2beam` <https://github.com/healpy/healpy/pull/667>
* Fixed `map2alm_spin` bug for masked input <https://github.com/healpy/healpy/pull/651>
* Minor bugfixes: Accept None for cls in `synalm` <https://github.com/healpy/healpy/pull/711>, Get nside from length of array in `read_map` <https://github.com/healpy/healpy/pull/710>, Fix spin 0 transforms in `alm2map_spin` <https://github.com/healpy/healpy/pull/708>, Raise exception for `rotate_alm` with `complex64` inputs <https://github.com/healpy/healpy/pull/704>, Replace deprecated numpy aliases <https://github.com/healpy/healpy/pull/698>

Release 1.14.0 22 July 2020, included in HEALPix 3.70, Last release with Python 2 support

* Fixed FITS files that were left open <https://github.com/healpy/healpy/pull/631>
* Line Integral Convolution plots to plot polarization <https://github.com/healpy/healpy/pull/617>
* reworked verbose, see `hp.disable_warnings` <https://github.com/healpy/healpy/pull/630>
* increased precision in coordinate transforms <https://github.com/healpy/healpy/pull/633>
* colormaps now are not overwritten by plotting functions <https://github.com/healpy/healpy/pull/627>
* fix propagation on `mmax` in smoothing <https://github.com/healpy/healpy/pull/612>
* updated HEALPix C++ to 3.70 <https://github.com/healpy/healpy/pull/632>
* Updated to cfitsio 3.48 (used only if missing) <https://github.com/healpy/healpy/pull/597>
* Local datapath for pixel weights <https://github.com/healpy/healpy/pull/611>
* Support pixel weights for NSIDE 8192 <https://github.com/healpy/healpy/pull/595>
* Minor bugfixes <https://github.com/healpy/healpy/pull/626>, <https://github.com/healpy/healpy/pull/624>, <https://github.com/healpy/healpy/pull/618>, <https://github.com/healpy/healpy/pull/614>

Release 1.13.0 3 Dec 2019, included in HEALPix 3.60

* updated HEALPix C++ to 3.60 <https://github.com/healpy/healpy/pull/589>
* different handling of default dtype in `read_cl`, `write_cl` and `read_map` <https://github.com/healpy/healpy/pull/586>
* implemented `dist2holes`, distance from pixel center to closest invalid pixel <https://github.com/healpy/healpy/pull/581>
* allow not-power-of-2 NSIDE for RING <https://github.com/healpy/healpy/pull/584>

Release 1.12.10 9 Sep 2019

* fix overflow in nside2npix at NSIDE>8192 <https://github.com/healpy/healpy/pull/573>
* option to set UNSEEN color in plots <https://github.com/healpy/healpy/pull/551>
* option to rotate alms in place <https://github.com/healpy/healpy/pull/555>
* option to keep the FITS dtype in `read_map` <https://github.com/healpy/healpy/pull/554>
* fix compatibility with matplotlib 3 <https://github.com/healpy/healpy/pull/563> and <https://github.com/healpy/healpy/pull/566>

Release 1.12.9 21 Mar 2019, related to the `healpy` JOSS paper

* `lmax` support in `hp.pixwin` <https://github.com/healpy/healpy/pull/544>
* `use_pixel_weights` support in `hp.smoothing` <https://github.com/healpy/healpy/pull/545>
* improved test coverage <https://github.com/healpy/healpy/pull/541>
* tutorial as a Jupyter Notebook <https://github.com/healpy/healpy/blob/master/doc/healpy_tutorial.ipynb>

Release 1.12.8 7 Dec 2018, included in HEALPix 3.5.0

* Update HEALPix C++ to latest 3.5.0 commits

Release 1.12.7 6 Dec 2018

* Rebuild of broken release 1.12.6, it was built with Cython 0.26 instead of a newer version needed for Python 3.7 support

Release 1.12.6 5 Dec 2018

* Broken release due to a packaging issue
* Important bugfix that affected only 1.12.5, synfast had a fixed seed <https://github.com/healpy/healpy/pull/510>
* Updated HEALPix C++ to 3.5.0, dynamic AVX support <https://github.com/healpy/healpy/pull/514>

Release 1.12.5 13 Nov 2018

* Explicitely set Numpy version requirement to >= 1.13 <https://github.com/healpy/healpy/pull/506>
* Implemented `hp.Rotator.rotate_map_alms` and `hp.Rotator.rotate_map_pixel` to rotate maps in spherical harmonics and pixel domain <https://github.com/healpy/healpy/pull/489>

Release 1.12.4, 25 Ago 2018

* Support for Python 3.7 on PyPi
* Update minimum `healpix-cxx` version required <https://github.com/healpy/healpy/pull/478>

Release 1.12.3, 30 Giu 2018

* No changes, just fixed Unicode Error on README.rst

Release 1.12.2, 29 Giu 2018

* No changes, just fixed upload issue to PyPI

Release 1.12.1, 29 Giu 2018

* Fixed bug in polarization rotation in `hp.Rotator.rotate_map` <https://github.com/healpy/healpy/pull/459>
* Fixed packaging issue: Add six to `setup_requires` <https://github.com/healpy/healpy/pull/457>

Release 1.12.0, 12 Giu 2018

* New `hp.Rotator.rotate_map` function to change reference frame of a full map <https://github.com/healpy/healpy/pull/450>
* Implementation of pixel weights for map2alm that makes transform exact <https://github.com/healpy/healpy/pull/442>
* Change default output FITS column names to agree with other HEALPix packages <https://github.com/healpy/healpy/pull/446>
* Reformatted the Python code with black, this made a huge changeset  <https://github.com/healpy/healpy/pull/454>

Release 1.11.0, 8 Aug 2017

* Remove NSIDE restriction to be a power of 2 for RING <https://github.com/healpy/healpy/pull/377>
* Implement Coordsys2euler zyz <https://github.com/healpy/healpy/pull/399>
* Return multiple maps as a single 2D array instead of a tuple of 1D arrays <https://github.com/healpy/healpy/pull/400>
* Support for galactic cut in anafast and map2alm <https://github.com/healpy/healpy/pull/406>
* Change in write_map default behavior: <https://github.com/healpy/healpy/pull/379> and <https://github.com/healpy/healpy/pull/386>

Release 1.10.1, 8 Nov 2016

* Removed support for Python 2.6
* Implemented Lambert azimuthal equal-area projection <https://github.com/healpy/healpy/pull/354>
* Bugfix: write multiple alms <https://github.com/healpy/healpy/pull/342>
* Depend on `astropy` instead of `pyfits` <https://github.com/healpy/healpy/pull/337>

Release 1.9.1, 17 Nov 2015, Last version to support Python 2.6

* Remove C++ 11 features <https://github.com/healpy/healpy/pull/297>
* Streamlined setup.py <https://github.com/healpy/healpy/pull/298>
* Plotting fixes for Python 3 <https://github.com/healpy/healpy/pull/303>, <https://github.com/healpy/healpy/pull/304>
* Numpy 1.10 fix <https://github.com/healpy/healpy/pull/305>

Release 1.9.0, 17 Sep 2015

* updated healpix CXX to 786 (trunk) <https://github.com/healpy/healpy/pull/280>
* drop support for Python 2.6 <https://github.com/healpy/healpy/pull/268>
* option to read all fields with `read_map` <https://github.com/healpy/healpy/pull/258>
* `write_map` and `read_map` support for partial sky maps <https://github.com/healpy/healpy/pull/254>
* Allow `read_map` to also take an HDUList or HDU instance <https://github.com/healpy/healpy/issues/249>

Release 1.8.6, 23 Apr 2015

* Renamed `get_neighbours` to `get_interp_weights` <https://github.com/healpy/healpy/issues/240>
* Updated HEALPix C++ to fix bug in `query_disc` <https://github.com/healpy/healpy/issues/229>

Release 1.8.4, 16 Jan 2015

* Fixed another permission issue on install-sh

Release 1.8.3, 16 Jan 2015

* Fix permission issue in the release tarball <https://github.com/healpy/healpy/issues/220>

Release 1.8.2, 13 Jan 2015

* Several fixes in the build process
* Support for `astropy.fits` <https://github.com/healpy/healpy/pull/213>

Release 1.8.1, 22 Jun 2014 

* Added `common.pxd` to source tarball
* Check that nside is less than 2^30 <https://github.com/healpy/healpy/pull/193>

Release 1.8.0, 21 Jun 2014 

* Python 3 support <https://github.com/healpy/healpy/pull/186>
* Fixed bug in `get_interpol_ring`: <https://github.com/healpy/healpy/pull/189>
* Performance improvements in `_query_disc.pyx`: <https://github.com/healpy/healpy/pull/184>

Release 1.7.4, 26 Feb 2014 

* Fix bug for MAC OS X build <https://github.com/healpy/healpy/pull/159>

Release 1.7.3, 28 Jan 2014 

* Minor cleanup for submitting debian package

Release 1.7.2, 27 Jan 2014 

* now package does not require autotools, fixes #155

Release 1.7.1, 23 Jan 2014 

* bugfix for Anaconda/Canopy on MAC OSX #152, #153
* fixed packaging issue #154

Release 1.7.0, 14 Jan 2014 

* rewritten spherical harmonics unit tests, now it uses low res maps included in the repository
* fix in HEALPix C++ build flags allows easier install on MAC-OSX and other python environments (e.g. anaconda)
* orthview: orthografic projection
* fixed bug in monopole removal in anafast

Release 1.6.3, 26 Aug 2013:

* updated C++ sources to 3.11
* verbose=True default for most functions

Release 1.6.2, 11 Jun 2013:

* ez_setup, switch from distribute to the new setuptools

Release 1.6.0, 15th March 2013:

* support for NSIDE>8192, this broke compatibility with 32bit systems
* using the new autotools based build system of healpix_cxx
* pkg-config based install for cfitsio and healpix_cxx
* common definition file for cython modules
* test build script
* new matplotlib based mollview in healpy.newvisufunc

Release 1.5.0, 16th January 2013:

* Healpix C++ sources and cython compiled files removed from the repository,
they are however added for the release tarballs
* Added back support for CFITSIO_EXT_INC and CFITSIO_EXT_LIB, but with
same definition of HealPix
* gauss_beam: gaussian beam transfer function

Release 1.4.1, 5th November 2012:

* Removed support for CFITSIO_EXT_INC and CFITSIO_EXT_LIB
* Support for linking with libcfitsio.so or libcfitsio.dyn

Release 1.4, 4th September 2012:

* Support for building using an external HealPix library, by Leo Singer
* fixes on masked array maps

Release 1.3, 21th August 2012:

* all functions covered with unit testing or doctests
* rewrote setup.py using distutils, by Leo Singer
* all functions accept and return masked arrays created with `hp.ma`
* `read_cl` and `write_cl` support polarization
* matplotlib imported only after first plotting function is called<|MERGE_RESOLUTION|>--- conflicted
+++ resolved
@@ -1,11 +1,8 @@
 Unreleased
 
-<<<<<<< HEAD
 * Fixed double application of `margins` in visualization functions when using subplot syntax and implemented `margins` parameter for `mollview`, `orthview`, and `azeqview` when subplot syntax is not used <https://github.com/healpy/healpy/pull/757>
 * Fixed `reuse_axes=True` for `cartview` and `gnomview` <https://github.com/healpy/healpy/pull/755>
-=======
 * New features in `projview`: subplots, remove monopole-dipole, labels, tickmarks, graticule, Planck and WMAP colormaps <https://github.com/healpy/healpy/pull/752>
->>>>>>> e07c9a91
 
 Release 1.15.2 24 January 2022, included in HEALPix 3.8.1
 

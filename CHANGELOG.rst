Release in progress

<<<<<<< HEAD
* `write_map` keeps dtype of input map array instead of float32 <https://github.com/healpy/healpy/pull/688>
* `read_map` keeps dtype of FITS file instead of upcasting to float64 <https://github.com/healpy/healpy/pull/688>
=======
* Flip sign for spin-0 `alm2map_spin` and `map2alm_spin` <https://github.com/healpy/healpy/issues/707>
>>>>>>> b77b5ad7
* Support transparency in plotting with the `alpha` parameter <https://github.com/healpy/healpy/pull/696>
* Experimental `projview` function to plot maps using projections from `matplotlib` <https://github.com/healpy/healpy/pull/695>
* `write_cl` uses dtype of input cl instead of float64 <https://github.com/healpy/healpy/pull/688>
* Removed the note that we will change order of cl in `synfast` and `synalm`, we will leave `new=False` default <https://github.com/healpy/healpy/pull/687>
* Support nested maps `hp.smoothing` <https://github.com/healpy/healpy/pull/678>
* Improvements of the build system <https://github.com/healpy/healpy/pull/660> <https://github.com/healpy/healpy/pull/661>
* Automatically build wheels for Linux/MacOS on Github actions <https://github.com/healpy/healpy/pull/656>
* Drop support for Python 2.7-3.5 <https://github.com/healpy/healpy/pull/658>
* Allow OBJECT FITS header not to be a string <https://github.com/healpy/healpy/pull/665>
* Fixed indexing issue in `bl2beam` <https://github.com/healpy/healpy/pull/667>
* Fixed `map2alm_spin` bug for masked input <https://github.com/healpy/healpy/pull/651>

Release 1.14.0 22 July 2020, included in HEALPix 3.70, Last release with Python 2 support

* Fixed FITS files that were left open <https://github.com/healpy/healpy/pull/631>
* Line Integral Convolution plots to plot polarization <https://github.com/healpy/healpy/pull/617>
* reworked verbose, see `hp.disable_warnings` <https://github.com/healpy/healpy/pull/630>
* increased precision in coordinate transforms <https://github.com/healpy/healpy/pull/633>
* colormaps now are not overwritten by plotting functions <https://github.com/healpy/healpy/pull/627>
* fix propagation on `mmax` in smoothing <https://github.com/healpy/healpy/pull/612>
* updated HEALPix C++ to 3.70 <https://github.com/healpy/healpy/pull/632>
* Updated to cfitsio 3.48 (used only if missing) <https://github.com/healpy/healpy/pull/597>
* Local datapath for pixel weights <https://github.com/healpy/healpy/pull/611>
* Support pixel weights for NSIDE 8192 <https://github.com/healpy/healpy/pull/595>
* Minor bugfixes <https://github.com/healpy/healpy/pull/626>, <https://github.com/healpy/healpy/pull/624>, <https://github.com/healpy/healpy/pull/618>, <https://github.com/healpy/healpy/pull/614>

Release 1.13.0 3 Dec 2019, included in HEALPix 3.60

* updated HEALPix C++ to 3.60 <https://github.com/healpy/healpy/pull/589>
* different handling of default dtype in `read_cl`, `write_cl` and `read_map` <https://github.com/healpy/healpy/pull/586>
* implemented `dist2holes`, distance from pixel center to closest invalid pixel <https://github.com/healpy/healpy/pull/581>
* allow not-power-of-2 NSIDE for RING <https://github.com/healpy/healpy/pull/584>

Release 1.12.10 9 Sep 2019

* fix overflow in nside2npix at NSIDE>8192 <https://github.com/healpy/healpy/pull/573>
* option to set UNSEEN color in plots <https://github.com/healpy/healpy/pull/551>
* option to rotate alms in place <https://github.com/healpy/healpy/pull/555>
* option to keep the FITS dtype in `read_map` <https://github.com/healpy/healpy/pull/554>
* fix compatibility with matplotlib 3 <https://github.com/healpy/healpy/pull/563> and <https://github.com/healpy/healpy/pull/566>

Release 1.12.9 21 Mar 2019, related to the `healpy` JOSS paper

* `lmax` support in `hp.pixwin` <https://github.com/healpy/healpy/pull/544>
* `use_pixel_weights` support in `hp.smoothing` <https://github.com/healpy/healpy/pull/545>
* improved test coverage <https://github.com/healpy/healpy/pull/541>
* tutorial as a Jupyter Notebook <https://github.com/healpy/healpy/blob/master/doc/healpy_tutorial.ipynb>

Release 1.12.8 7 Dec 2018, included in HEALPix 3.5.0

* Update HEALPix C++ to latest 3.5.0 commits

Release 1.12.7 6 Dec 2018

* Rebuild of broken release 1.12.6, it was built with Cython 0.26 instead of a newer version needed for Python 3.7 support

Release 1.12.6 5 Dec 2018

* Broken release due to a packaging issue
* Important bugfix that affected only 1.12.5, synfast had a fixed seed <https://github.com/healpy/healpy/pull/510>
* Updated HEALPix C++ to 3.5.0, dynamic AVX support <https://github.com/healpy/healpy/pull/514>

Release 1.12.5 13 Nov 2018

* Explicitely set Numpy version requirement to >= 1.13 <https://github.com/healpy/healpy/pull/506>
* Implemented `hp.Rotator.rotate_map_alms` and `hp.Rotator.rotate_map_pixel` to rotate maps in spherical harmonics and pixel domain <https://github.com/healpy/healpy/pull/489>

Release 1.12.4, 25 Ago 2018

* Support for Python 3.7 on PyPi
* Update minimum `healpix-cxx` version required <https://github.com/healpy/healpy/pull/478>

Release 1.12.3, 30 Giu 2018

* No changes, just fixed Unicode Error on README.rst

Release 1.12.2, 29 Giu 2018

* No changes, just fixed upload issue to PyPI

Release 1.12.1, 29 Giu 2018

* Fixed bug in polarization rotation in `hp.Rotator.rotate_map` <https://github.com/healpy/healpy/pull/459>
* Fixed packaging issue: Add six to `setup_requires` <https://github.com/healpy/healpy/pull/457>

Release 1.12.0, 12 Giu 2018

* New `hp.Rotator.rotate_map` function to change reference frame of a full map <https://github.com/healpy/healpy/pull/450>
* Implementation of pixel weights for map2alm that makes transform exact <https://github.com/healpy/healpy/pull/442>
* Change default output FITS column names to agree with other HEALPix packages <https://github.com/healpy/healpy/pull/446>
* Reformatted the Python code with black, this made a huge changeset  <https://github.com/healpy/healpy/pull/454>

Release 1.11.0, 8 Aug 2017

* Remove NSIDE restriction to be a power of 2 for RING <https://github.com/healpy/healpy/pull/377>
* Implement Coordsys2euler zyz <https://github.com/healpy/healpy/pull/399>
* Return multiple maps as a single 2D array instead of a tuple of 1D arrays <https://github.com/healpy/healpy/pull/400>
* Support for galactic cut in anafast and map2alm <https://github.com/healpy/healpy/pull/406>
* Change in write_map default behavior: <https://github.com/healpy/healpy/pull/379> and <https://github.com/healpy/healpy/pull/386>

Release 1.10.1, 8 Nov 2016

* Removed support for Python 2.6
* Implemented Lambert azimuthal equal-area projection <https://github.com/healpy/healpy/pull/354>
* Bugfix: write multiple alms <https://github.com/healpy/healpy/pull/342>
* Depend on `astropy` instead of `pyfits` <https://github.com/healpy/healpy/pull/337>

Release 1.9.1, 17 Nov 2015, Last version to support Python 2.6

* Remove C++ 11 features <https://github.com/healpy/healpy/pull/297>
* Streamlined setup.py <https://github.com/healpy/healpy/pull/298>
* Plotting fixes for Python 3 <https://github.com/healpy/healpy/pull/303>, <https://github.com/healpy/healpy/pull/304>
* Numpy 1.10 fix <https://github.com/healpy/healpy/pull/305>

Release 1.9.0, 17 Sep 2015

* updated healpix CXX to 786 (trunk) <https://github.com/healpy/healpy/pull/280>
* drop support for Python 2.6 <https://github.com/healpy/healpy/pull/268>
* option to read all fields with `read_map` <https://github.com/healpy/healpy/pull/258>
* `write_map` and `read_map` support for partial sky maps <https://github.com/healpy/healpy/pull/254>
* Allow `read_map` to also take an HDUList or HDU instance <https://github.com/healpy/healpy/issues/249>

Release 1.8.6, 23 Apr 2015

* Renamed `get_neighbours` to `get_interp_weights` <https://github.com/healpy/healpy/issues/240>
* Updated HEALPix C++ to fix bug in `query_disc` <https://github.com/healpy/healpy/issues/229>

Release 1.8.4, 16 Jan 2015

* Fixed another permission issue on install-sh

Release 1.8.3, 16 Jan 2015

* Fix permission issue in the release tarball <https://github.com/healpy/healpy/issues/220>

Release 1.8.2, 13 Jan 2015

* Several fixes in the build process
* Support for `astropy.fits` <https://github.com/healpy/healpy/pull/213>

Release 1.8.1, 22 Jun 2014 

* Added `common.pxd` to source tarball
* Check that nside is less than 2^30 <https://github.com/healpy/healpy/pull/193>

Release 1.8.0, 21 Jun 2014 

* Python 3 support <https://github.com/healpy/healpy/pull/186>
* Fixed bug in `get_interpol_ring`: <https://github.com/healpy/healpy/pull/189>
* Performance improvements in `_query_disc.pyx`: <https://github.com/healpy/healpy/pull/184>

Release 1.7.4, 26 Feb 2014 

* Fix bug for MAC OS X build <https://github.com/healpy/healpy/pull/159>

Release 1.7.3, 28 Jan 2014 

* Minor cleanup for submitting debian package

Release 1.7.2, 27 Jan 2014 

* now package does not require autotools, fixes #155

Release 1.7.1, 23 Jan 2014 

* bugfix for Anaconda/Canopy on MAC OSX #152, #153
* fixed packaging issue #154

Release 1.7.0, 14 Jan 2014 

* rewritten spherical harmonics unit tests, now it uses low res maps included in the repository
* fix in HEALPix C++ build flags allows easier install on MAC-OSX and other python environments (e.g. anaconda)
* orthview: orthografic projection
* fixed bug in monopole removal in anafast

Release 1.6.3, 26 Aug 2013:

* updated C++ sources to 3.11
* verbose=True default for most functions

Release 1.6.2, 11 Jun 2013:

* ez_setup, switch from distribute to the new setuptools

Release 1.6.0, 15th March 2013:

* support for NSIDE>8192, this broke compatibility with 32bit systems
* using the new autotools based build system of healpix_cxx
* pkg-config based install for cfitsio and healpix_cxx
* common definition file for cython modules
* test build script
* new matplotlib based mollview in healpy.newvisufunc

Release 1.5.0, 16th January 2013:

* Healpix C++ sources and cython compiled files removed from the repository,
they are however added for the release tarballs
* Added back support for CFITSIO_EXT_INC and CFITSIO_EXT_LIB, but with
same definition of HealPix
* gauss_beam: gaussian beam transfer function

Release 1.4.1, 5th November 2012:

* Removed support for CFITSIO_EXT_INC and CFITSIO_EXT_LIB
* Support for linking with libcfitsio.so or libcfitsio.dyn

Release 1.4, 4th September 2012:

* Support for building using an external HealPix library, by Leo Singer
* fixes on masked array maps

Release 1.3, 21th August 2012:

* all functions covered with unit testing or doctests
* rewrote setup.py using distutils, by Leo Singer
* all functions accept and return masked arrays created with `hp.ma`
* `read_cl` and `write_cl` support polarization
* matplotlib imported only after first plotting function is called<|MERGE_RESOLUTION|>--- conflicted
+++ resolved
@@ -1,11 +1,8 @@
 Release in progress
 
-<<<<<<< HEAD
 * `write_map` keeps dtype of input map array instead of float32 <https://github.com/healpy/healpy/pull/688>
 * `read_map` keeps dtype of FITS file instead of upcasting to float64 <https://github.com/healpy/healpy/pull/688>
-=======
 * Flip sign for spin-0 `alm2map_spin` and `map2alm_spin` <https://github.com/healpy/healpy/issues/707>
->>>>>>> b77b5ad7
 * Support transparency in plotting with the `alpha` parameter <https://github.com/healpy/healpy/pull/696>
 * Experimental `projview` function to plot maps using projections from `matplotlib` <https://github.com/healpy/healpy/pull/695>
 * `write_cl` uses dtype of input cl instead of float64 <https://github.com/healpy/healpy/pull/688>

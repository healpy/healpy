Unreleased

* added support for automatically adjusting latitudes within [-90, 90] range in ang2pix https://github.com/healpy/healpy/pull/1026
* Implemented NESTED support in query_strip https://github.com/healpy/healpy/pull/1025
* Declare support for Python 3.14 in packaging and wheels
<<<<<<< HEAD
* Add support for arbitrary columns and extra_header to write_cl https://github.com/healpy/healpy/pull/1038
=======
* Allow ignoring small mask holes in `dist2holes` via pixel- and area-based thresholds https://github.com/healpy/healpy/pull/1008
>>>>>>> 26a84be8

Release 1.18.1 26 Mar 2025

* Updated CFITSIO to 4.6.2 https://github.com/healpy/healpy/pull/1000
* Fix for `map2alm_lsq` shape error with Scipy 1.15 https://github.com/healpy/healpy/pull/991
* Fix overflow for `map2alm_lsq` with Nside 8192 https://github.com/healpy/healpy/pull/976
* Improvements to `projview` https://github.com/healpy/healpy/pull/984

Release 1.18.0 2 Nov 2024

* Update C++ sources to 3.83 https://github.com/healpy/healpy/pull/973
* Drop support for Python 3.9 https://github.com/healpy/healpy/pull/967
* Added `lonlat` parameter to `newprojplot` https://github.com/healpy/healpy/pull/963
* Fix `query_disc` missing pixels near poles, fixed in C++ https://github.com/healpy/healpy/issues/968
* Warn users about `ud_grade` effect on spectra in docstring https://github.com/healpy/healpy/pull/960
* Update CFITSIO to 4.5.0 and ensure we build it as shared lib https://github.com/healpy/healpy/pull/942

Release 1.17.3 15 July 2024

* Rename `trapz` function to support latest `scipy` version https://github.com/healpy/healpy/pull/953

Release 1.17.1 25 May 2024

Just fixing an issue in the PyPI publish action

Release 1.17.0 22 May 2024

The most important modification is that now `scipy` and `matplotlib` are optional dependencies,
install them with `pip install healpy[all]`.
Also includes a lot of packaging fixes, see below.

* Optional dependencies by @swyatt7 in https://github.com/healpy/healpy/pull/910
* Fix errors with Matplotlib 3.9 by @QuLogic in https://github.com/healpy/healpy/pull/944
* [doc] pull docstrings from dist2holes and hotspots cython functions by @zonca in https://github.com/healpy/healpy/pull/920
* Improve docs of read_alm by @zonca in https://github.com/healpy/healpy/pull/930
* update C++ sources to SVN commit 1238 by @zonca in https://github.com/healpy/healpy/pull/917
* update healpix sources to r1239 by @zonca in https://github.com/healpy/healpy/pull/941
* Use alice3 from libhealpix_cxx by @lpsinger in https://github.com/healpy/healpy/pull/939
* Fix pytest-cython errors by requiring pytest<8 by @lpsinger in https://github.com/healpy/healpy/pull/913

Packaging fixes:

* Exclude C, C++, and Cython sources from wheels by @lpsinger in https://github.com/healpy/healpy/pull/915
* Remove deleted file from MANIFEST.in by @lpsinger in https://github.com/healpy/healpy/pull/940
* Update build-system.requires settings by @lpsinger in https://github.com/healpy/healpy/pull/934
* Remove unused imports by @lpsinger in https://github.com/healpy/healpy/pull/918
* Unpin pytest by @lpsinger in https://github.com/healpy/healpy/pull/932
* Update bundled cfitsio to 4.3.1, use official GH mirror by @lpsinger in https://github.com/healpy/healpy/pull/908
* Guide devs toward `pip install -e`, not `python setup.py` by @lpsinger in https://github.com/healpy/healpy/pull/926
* Build wheels for macOS arm64 by @lpsinger in https://github.com/healpy/healpy/pull/896
* Move cibuildwheel conf to pyproject.toml, fix OpenMP for macOS by @lpsinger in https://github.com/healpy/healpy/pull/898
* Remove wheel from build-system requires by @lpsinger in https://github.com/healpy/healpy/pull/901
* Move packages, package data, and scripts to pyproject.toml by @lpsinger in https://github.com/healpy/healpy/pull/902
* Remove obsolete files from MANIFEST.in by @lpsinger in https://github.com/healpy/healpy/pull/903
* Shrink wheels by building dependencies as shared libraries by @lpsinger in https://github.com/healpy/healpy/pull/905
* Shrink wheels by not linking against libcurl by @lpsinger in https://github.com/healpy/healpy/pull/906
* Move vendored sources to cextern directory by @lpsinger in https://github.com/healpy/healpy/pull/923
* Declare support for Python 3.12 in classifiers by @lpsinger in https://github.com/healpy/healpy/pull/935
* Build against Numpy>=2.0.0rc1 by @lpsinger in https://github.com/healpy/healpy/pull/933
* Exclude tests from installation by @lpsinger in https://github.com/healpy/healpy/pull/921

Release 1.16.6 3 October 2023

* Release to generate packages for Python 3.12 https://github.com/healpy/healpy/issues/890

Release 1.16.5 16 August 2023

* Fixed more packaging issues https://github.com/healpy/healpy/issues/870

Release 1.16.4 11 August 2023

* Updated HEALPix C++ to fix compilation issue, no actual changes to the library https://github.com/healpy/healpy/pull/875
* Fix support for latest Cython https://github.com/healpy/healpy/pull/862
* Minor changes to packaging and actions https://github.com/healpy/healpy/pull/872 https://github.com/healpy/healpy/pull/865 https://github.com/healpy/healpy/pull/864 https://github.com/healpy/healpy/pull/863

Release 1.16.3 4 July 2023

* Drop support for Python 3.7 https://github.com/healpy/healpy/pull/821
* Added wheels for `aarch64` under emulation in Github Actions https://github.com/healpy/healpy/pull/819
* Allow pixelfunc.get_interp_val to operate on multiple maps https://github.com/healpy/healpy/pull/816
* Add `healpy`-specific `HealpyDeprecationWarning` instead of using `astropy`'s https://github.com/healpy/healpy/pull/822
* Bugfix in `Rotator` in `rmul` https://github.com/healpy/healpy/pull/810

Release 1.16.2 26 October 2022

* Add `resize_alm` function to change a Alm array to a different ell max https://github.com/healpy/healpy/pull/803
* Build wheels for Python 3.11 https://github.com/healpy/healpy/pull/793
* Instructions on how to build an optimized package for healpy https://github.com/healpy/healpy/pull/779

Release 1.16.1 22 July 2022, included in HEALPix 3.8.2

* Updated CFITSIO included in `healpy` to 4.1.0, necessary for compatibility with Apple ARM chips https://github.com/healpy/healpy/pull/776

Release 1.16.0 17 July 2022

* Update HEALPix C++ sources to revision 1206 (just maintenance commits) https://github.com/healpy/healpy/pull/772
* Do not normalize binary arrays https://github.com/healpy/healpy/pull/767
* Fix unncessary log warning message in plots https://github.com/healpy/healpy/pull/763
* Fixed double application of `margins` in visualization functions when using subplot syntax and implemented `margins` parameter for `mollview`, `orthview`, and `azeqview` when subplot syntax is not used https://github.com/healpy/healpy/pull/757
* Fixed `reuse_axes=True` for `cartview` and `gnomview` https://github.com/healpy/healpy/pull/755
* New features in `projview`: subplots, remove monopole-dipole, labels, tickmarks, graticule, Planck and WMAP colormaps https://github.com/healpy/healpy/pull/752
* Fixed the CFITSIO version mismatch warning https://github.com/healpy/healpy/pull/764
* Added colorbar ticks and normalization https://github.com/healpy/healpy/pull/751
* New `map2alm_lsq` function to iteratively estimate Alm from a map and assess residual error https://github.com/healpy/healpy/pull/734

Release 1.15.2 24 January 2022, included in HEALPix 3.8.1

* Fix the ABI version signature of the C++ sources https://github.com/healpy/healpy/pull/746

Release 1.15.1 20 January 2022

* new function `hp.blm_gauss` to generate alm of a gaussian beam https://github.com/healpy/healpy/pull/735
* implement rotation in the graticule of projview https://github.com/healpy/healpy/pull/732
* explain how to create a local datapath for pixel weights https://github.com/healpy/healpy/pull/720
* improvement on `is_seq` to avoid `synalm` breaking on JAX input arrays, added unit tests https://github.com/healpy/healpy/pull/716
* upgraded HEALPix C++ sources to HEALPix 3.8.1, fixing incompatibility with CFITSIO 4 https://github.com/healpy/healpy/pull/727 and https://github.com/healpy/healpy/pull/743

Release 1.15.0 22 June 2021, included in HEALPix 3.8.0

* `write_map` keeps dtype of input map array instead of float32 https://github.com/healpy/healpy/pull/688
* `read_map` keeps dtype of FITS file instead of upcasting to float64 https://github.com/healpy/healpy/pull/688
* `write_cl` uses dtype of input cl instead of float64 https://github.com/healpy/healpy/pull/688
* Changed all warnings to using the `logging` module, deprecated all `verbose` keywords https://github.com/healpy/healpy/pull/693
* Experimental `projview` function to plot maps using projections from `matplotlib` https://github.com/healpy/healpy/pull/695
* Flip sign for spin-0 `alm2map_spin` and `map2alm_spin` https://github.com/healpy/healpy/issues/707
* Support transparency in plotting with the `alpha` parameter https://github.com/healpy/healpy/pull/696
* Removed the note that we will change order of cl in `synfast` and `synalm`, we will leave `new=False` default https://github.com/healpy/healpy/pull/687
* Added convenice functions `order2npix` and `npix2order` https://github.com/healpy/healpy/pull/685
* Support nested maps `hp.smoothing` https://github.com/healpy/healpy/pull/678
* Improvements of the build system https://github.com/healpy/healpy/pull/660 https://github.com/healpy/healpy/pull/661
* Automatically build wheels for Linux/MacOS on Github actions https://github.com/healpy/healpy/pull/656
* Drop support for Python 2.7-3.5 https://github.com/healpy/healpy/pull/658
* Allow OBJECT FITS header not to be a string https://github.com/healpy/healpy/pull/665
* Fixed indexing issue in `bl2beam` https://github.com/healpy/healpy/pull/667
* Fixed `map2alm_spin` bug for masked input https://github.com/healpy/healpy/pull/651
* Minor bugfixes: Accept None for cls in `synalm` https://github.com/healpy/healpy/pull/711, Get nside from length of array in `read_map` https://github.com/healpy/healpy/pull/710, Fix spin 0 transforms in `alm2map_spin` https://github.com/healpy/healpy/pull/708, Raise exception for `rotate_alm` with `complex64` inputs https://github.com/healpy/healpy/pull/704, Replace deprecated numpy aliases https://github.com/healpy/healpy/pull/698

Release 1.14.0 22 July 2020, included in HEALPix 3.70, Last release with Python 2 support

* Fixed FITS files that were left open https://github.com/healpy/healpy/pull/631
* Line Integral Convolution plots to plot polarization https://github.com/healpy/healpy/pull/617
* reworked verbose, see `hp.disable_warnings` https://github.com/healpy/healpy/pull/630
* increased precision in coordinate transforms https://github.com/healpy/healpy/pull/633
* colormaps now are not overwritten by plotting functions https://github.com/healpy/healpy/pull/627
* fix propagation on `mmax` in smoothing https://github.com/healpy/healpy/pull/612
* updated HEALPix C++ to 3.70 https://github.com/healpy/healpy/pull/632
* Updated to cfitsio 3.48 (used only if missing) https://github.com/healpy/healpy/pull/597
* Local datapath for pixel weights https://github.com/healpy/healpy/pull/611
* Support pixel weights for NSIDE 8192 https://github.com/healpy/healpy/pull/595
* Minor bugfixes https://github.com/healpy/healpy/pull/626, https://github.com/healpy/healpy/pull/624, https://github.com/healpy/healpy/pull/618, https://github.com/healpy/healpy/pull/614

Release 1.13.0 3 Dec 2019, included in HEALPix 3.60

* updated HEALPix C++ to 3.60 https://github.com/healpy/healpy/pull/589
* different handling of default dtype in `read_cl`, `write_cl` and `read_map` https://github.com/healpy/healpy/pull/586
* implemented `dist2holes`, distance from pixel center to closest invalid pixel https://github.com/healpy/healpy/pull/581
* allow not-power-of-2 NSIDE for RING https://github.com/healpy/healpy/pull/584

Release 1.12.10 9 Sep 2019

* fix overflow in nside2npix at NSIDE8192 https://github.com/healpy/healpy/pull/573
* option to set UNSEEN color in plots https://github.com/healpy/healpy/pull/551
* option to rotate alms in place https://github.com/healpy/healpy/pull/555
* option to keep the FITS dtype in `read_map` https://github.com/healpy/healpy/pull/554
* fix compatibility with matplotlib 3 https://github.com/healpy/healpy/pull/563 and https://github.com/healpy/healpy/pull/566

Release 1.12.9 21 Mar 2019, related to the `healpy` JOSS paper

* `lmax` support in `hp.pixwin` https://github.com/healpy/healpy/pull/544
* `use_pixel_weights` support in `hp.smoothing` https://github.com/healpy/healpy/pull/545
* improved test coverage https://github.com/healpy/healpy/pull/541
* tutorial as a Jupyter Notebook https://github.com/healpy/healpy/blob/master/doc/healpy_tutorial.ipynb

Release 1.12.8 7 Dec 2018, included in HEALPix 3.5.0

* Update HEALPix C++ to latest 3.5.0 commits

Release 1.12.7 6 Dec 2018

* Rebuild of broken release 1.12.6, it was built with Cython 0.26 instead of a newer version needed for Python 3.7 support

Release 1.12.6 5 Dec 2018

* Broken release due to a packaging issue
* Important bugfix that affected only 1.12.5, synfast had a fixed seed https://github.com/healpy/healpy/pull/510
* Updated HEALPix C++ to 3.5.0, dynamic AVX support https://github.com/healpy/healpy/pull/514

Release 1.12.5 13 Nov 2018

* Explicitely set Numpy version requirement to = 1.13 https://github.com/healpy/healpy/pull/506
* Implemented `hp.Rotator.rotate_map_alms` and `hp.Rotator.rotate_map_pixel` to rotate maps in spherical harmonics and pixel domain https://github.com/healpy/healpy/pull/489

Release 1.12.4, 25 Ago 2018

* Support for Python 3.7 on PyPi
* Update minimum `healpix-cxx` version required https://github.com/healpy/healpy/pull/478

Release 1.12.3, 30 Giu 2018

* No changes, just fixed Unicode Error on README.rst

Release 1.12.2, 29 Giu 2018

* No changes, just fixed upload issue to PyPI

Release 1.12.1, 29 Giu 2018

* Fixed bug in polarization rotation in `hp.Rotator.rotate_map` https://github.com/healpy/healpy/pull/459
* Fixed packaging issue: Add six to `setup_requires` https://github.com/healpy/healpy/pull/457

Release 1.12.0, 12 Giu 2018

* New `hp.Rotator.rotate_map` function to change reference frame of a full map https://github.com/healpy/healpy/pull/450
* Implementation of pixel weights for map2alm that makes transform exact https://github.com/healpy/healpy/pull/442
* Change default output FITS column names to agree with other HEALPix packages https://github.com/healpy/healpy/pull/446
* Reformatted the Python code with black, this made a huge changeset  https://github.com/healpy/healpy/pull/454

Release 1.11.0, 8 Aug 2017

* Remove NSIDE restriction to be a power of 2 for RING https://github.com/healpy/healpy/pull/377
* Implement Coordsys2euler zyz https://github.com/healpy/healpy/pull/399
* Return multiple maps as a single 2D array instead of a tuple of 1D arrays https://github.com/healpy/healpy/pull/400
* Support for galactic cut in anafast and map2alm https://github.com/healpy/healpy/pull/406
* Change in write_map default behavior: https://github.com/healpy/healpy/pull/379 and https://github.com/healpy/healpy/pull/386

Release 1.10.1, 8 Nov 2016

* Removed support for Python 2.6
* Implemented Lambert azimuthal equal-area projection https://github.com/healpy/healpy/pull/354
* Bugfix: write multiple alms https://github.com/healpy/healpy/pull/342
* Depend on `astropy` instead of `pyfits` https://github.com/healpy/healpy/pull/337

Release 1.9.1, 17 Nov 2015, Last version to support Python 2.6

* Remove C++ 11 features https://github.com/healpy/healpy/pull/297
* Streamlined setup.py https://github.com/healpy/healpy/pull/298
* Plotting fixes for Python 3 https://github.com/healpy/healpy/pull/303, https://github.com/healpy/healpy/pull/304
* Numpy 1.10 fix https://github.com/healpy/healpy/pull/305

Release 1.9.0, 17 Sep 2015

* updated healpix CXX to 786 (trunk) https://github.com/healpy/healpy/pull/280
* drop support for Python 2.6 https://github.com/healpy/healpy/pull/268
* option to read all fields with `read_map` https://github.com/healpy/healpy/pull/258
* `write_map` and `read_map` support for partial sky maps https://github.com/healpy/healpy/pull/254
* Allow `read_map` to also take an HDUList or HDU instance https://github.com/healpy/healpy/issues/249

Release 1.8.6, 23 Apr 2015

* Renamed `get_neighbours` to `get_interp_weights` https://github.com/healpy/healpy/issues/240
* Updated HEALPix C++ to fix bug in `query_disc` https://github.com/healpy/healpy/issues/229

Release 1.8.4, 16 Jan 2015

* Fixed another permission issue on install-sh

Release 1.8.3, 16 Jan 2015

* Fix permission issue in the release tarball https://github.com/healpy/healpy/issues/220

Release 1.8.2, 13 Jan 2015

* Several fixes in the build process
* Support for `astropy.fits` https://github.com/healpy/healpy/pull/213

Release 1.8.1, 22 Jun 2014 

* Added `common.pxd` to source tarball
* Check that nside is less than 2^30 https://github.com/healpy/healpy/pull/193

Release 1.8.0, 21 Jun 2014 

* Python 3 support https://github.com/healpy/healpy/pull/186
* Fixed bug in `get_interpol_ring`: https://github.com/healpy/healpy/pull/189
* Performance improvements in `_query_disc.pyx`: https://github.com/healpy/healpy/pull/184

Release 1.7.4, 26 Feb 2014 

* Fix bug for MAC OS X build https://github.com/healpy/healpy/pull/159

Release 1.7.3, 28 Jan 2014 

* Minor cleanup for submitting debian package

Release 1.7.2, 27 Jan 2014 

* now package does not require autotools, fixes #155

Release 1.7.1, 23 Jan 2014 

* bugfix for Anaconda/Canopy on MAC OSX #152, #153
* fixed packaging issue #154

Release 1.7.0, 14 Jan 2014 

* rewritten spherical harmonics unit tests, now it uses low res maps included in the repository
* fix in HEALPix C++ build flags allows easier install on MAC-OSX and other python environments (e.g. anaconda)
* orthview: orthografic projection
* fixed bug in monopole removal in anafast

Release 1.6.3, 26 Aug 2013:

* updated C++ sources to 3.11
* verbose=True default for most functions

Release 1.6.2, 11 Jun 2013:

* ez_setup, switch from distribute to the new setuptools

Release 1.6.0, 15th March 2013:

* support for NSIDE8192, this broke compatibility with 32bit systems
* using the new autotools based build system of healpix_cxx
* pkg-config based install for cfitsio and healpix_cxx
* common definition file for cython modules
* test build script
* new matplotlib based mollview in healpy.newvisufunc

Release 1.5.0, 16th January 2013:

* Healpix C++ sources and cython compiled files removed from the repository,
they are however added for the release tarballs
* Added back support for CFITSIO_EXT_INC and CFITSIO_EXT_LIB, but with
same definition of HealPix
* gauss_beam: gaussian beam transfer function

Release 1.4.1, 5th November 2012:

* Removed support for CFITSIO_EXT_INC and CFITSIO_EXT_LIB
* Support for linking with libcfitsio.so or libcfitsio.dyn

Release 1.4, 4th September 2012:

* Support for building using an external HealPix library, by Leo Singer
* fixes on masked array maps

Release 1.3, 21th August 2012:

* all functions covered with unit testing or doctests
* rewrote setup.py using distutils, by Leo Singer
* all functions accept and return masked arrays created with `hp.ma`
* `read_cl` and `write_cl` support polarization
* matplotlib imported only after first plotting function is called<|MERGE_RESOLUTION|>--- conflicted
+++ resolved
@@ -3,11 +3,8 @@
 * added support for automatically adjusting latitudes within [-90, 90] range in ang2pix https://github.com/healpy/healpy/pull/1026
 * Implemented NESTED support in query_strip https://github.com/healpy/healpy/pull/1025
 * Declare support for Python 3.14 in packaging and wheels
-<<<<<<< HEAD
 * Add support for arbitrary columns and extra_header to write_cl https://github.com/healpy/healpy/pull/1038
-=======
 * Allow ignoring small mask holes in `dist2holes` via pixel- and area-based thresholds https://github.com/healpy/healpy/pull/1008
->>>>>>> 26a84be8
 
 Release 1.18.1 26 Mar 2025
 

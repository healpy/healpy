Release in progress

<<<<<<< HEAD
* `write_cl` uses dtype of input cl instead of float64 <https://github.com/healpy/healpy/pull/688>
=======
* Removed the note that we will change order of cl in `synfast` and `synalm`, we will leave `new=False` default <https://github.com/healpy/healpy/pull/687>
>>>>>>> ef2f8482
* Support nested maps `hp.smoothing` <https://github.com/healpy/healpy/pull/678>
* Improvements of the build system <https://github.com/healpy/healpy/pull/660> <https://github.com/healpy/healpy/pull/661>
* Automatically build wheels for Linux/MacOS on Github actions <https://github.com/healpy/healpy/pull/656>
* Drop support for Python 2.7-3.5 <https://github.com/healpy/healpy/pull/658>
* Allow OBJECT FITS header not to be a string <https://github.com/healpy/healpy/pull/665>
* Fixed indexing issue in `bl2beam` <https://github.com/healpy/healpy/pull/667>
* Fixed `map2alm_spin` bug for masked input <https://github.com/healpy/healpy/pull/651>

Release 1.14.0 22 July 2020, included in HEALPix 3.70, Last release with Python 2 support

* Fixed FITS files that were left open <https://github.com/healpy/healpy/pull/631>
* Line Integral Convolution plots to plot polarization <https://github.com/healpy/healpy/pull/617>
* reworked verbose, see `hp.disable_warnings` <https://github.com/healpy/healpy/pull/630>
* increased precision in coordinate transforms <https://github.com/healpy/healpy/pull/633>
* colormaps now are not overwritten by plotting functions <https://github.com/healpy/healpy/pull/627>
* fix propagation on `mmax` in smoothing <https://github.com/healpy/healpy/pull/612>
* updated HEALPix C++ to 3.70 <https://github.com/healpy/healpy/pull/632>
* Updated to cfitsio 3.48 (used only if missing) <https://github.com/healpy/healpy/pull/597>
* Local datapath for pixel weights <https://github.com/healpy/healpy/pull/611>
* Support pixel weights for NSIDE 8192 <https://github.com/healpy/healpy/pull/595>
* Minor bugfixes <https://github.com/healpy/healpy/pull/626>, <https://github.com/healpy/healpy/pull/624>, <https://github.com/healpy/healpy/pull/618>, <https://github.com/healpy/healpy/pull/614>

Release 1.13.0 3 Dec 2019, included in HEALPix 3.60

* updated HEALPix C++ to 3.60 <https://github.com/healpy/healpy/pull/589>
* different handling of default dtype in `read_cl`, `write_cl` and `read_map` <https://github.com/healpy/healpy/pull/586>
* implemented `dist2holes`, distance from pixel center to closest invalid pixel <https://github.com/healpy/healpy/pull/581>
* allow not-power-of-2 NSIDE for RING <https://github.com/healpy/healpy/pull/584>

Release 1.12.10 9 Sep 2019

* fix overflow in nside2npix at NSIDE>8192 <https://github.com/healpy/healpy/pull/573>
* option to set UNSEEN color in plots <https://github.com/healpy/healpy/pull/551>
* option to rotate alms in place <https://github.com/healpy/healpy/pull/555>
* option to keep the FITS dtype in `read_map` <https://github.com/healpy/healpy/pull/554>
* fix compatibility with matplotlib 3 <https://github.com/healpy/healpy/pull/563> and <https://github.com/healpy/healpy/pull/566>

Release 1.12.9 21 Mar 2019, related to the `healpy` JOSS paper

* `lmax` support in `hp.pixwin` <https://github.com/healpy/healpy/pull/544>
* `use_pixel_weights` support in `hp.smoothing` <https://github.com/healpy/healpy/pull/545>
* improved test coverage <https://github.com/healpy/healpy/pull/541>
* tutorial as a Jupyter Notebook <https://github.com/healpy/healpy/blob/master/doc/healpy_tutorial.ipynb>

Release 1.12.8 7 Dec 2018, included in HEALPix 3.5.0

* Update HEALPix C++ to latest 3.5.0 commits

Release 1.12.7 6 Dec 2018

* Rebuild of broken release 1.12.6, it was built with Cython 0.26 instead of a newer version needed for Python 3.7 support

Release 1.12.6 5 Dec 2018

* Broken release due to a packaging issue
* Important bugfix that affected only 1.12.5, synfast had a fixed seed <https://github.com/healpy/healpy/pull/510>
* Updated HEALPix C++ to 3.5.0, dynamic AVX support <https://github.com/healpy/healpy/pull/514>

Release 1.12.5 13 Nov 2018

* Explicitely set Numpy version requirement to >= 1.13 <https://github.com/healpy/healpy/pull/506>
* Implemented `hp.Rotator.rotate_map_alms` and `hp.Rotator.rotate_map_pixel` to rotate maps in spherical harmonics and pixel domain <https://github.com/healpy/healpy/pull/489>

Release 1.12.4, 25 Ago 2018

* Support for Python 3.7 on PyPi
* Update minimum `healpix-cxx` version required <https://github.com/healpy/healpy/pull/478>

Release 1.12.3, 30 Giu 2018

* No changes, just fixed Unicode Error on README.rst

Release 1.12.2, 29 Giu 2018

* No changes, just fixed upload issue to PyPI

Release 1.12.1, 29 Giu 2018

* Fixed bug in polarization rotation in `hp.Rotator.rotate_map` <https://github.com/healpy/healpy/pull/459>
* Fixed packaging issue: Add six to `setup_requires` <https://github.com/healpy/healpy/pull/457>

Release 1.12.0, 12 Giu 2018

* New `hp.Rotator.rotate_map` function to change reference frame of a full map <https://github.com/healpy/healpy/pull/450>
* Implementation of pixel weights for map2alm that makes transform exact <https://github.com/healpy/healpy/pull/442>
* Change default output FITS column names to agree with other HEALPix packages <https://github.com/healpy/healpy/pull/446>
* Reformatted the Python code with black, this made a huge changeset  <https://github.com/healpy/healpy/pull/454>

Release 1.11.0, 8 Aug 2017

* Remove NSIDE restriction to be a power of 2 for RING <https://github.com/healpy/healpy/pull/377>
* Implement Coordsys2euler zyz <https://github.com/healpy/healpy/pull/399>
* Return multiple maps as a single 2D array instead of a tuple of 1D arrays <https://github.com/healpy/healpy/pull/400>
* Support for galactic cut in anafast and map2alm <https://github.com/healpy/healpy/pull/406>
* Change in write_map default behavior: <https://github.com/healpy/healpy/pull/379> and <https://github.com/healpy/healpy/pull/386>

Release 1.10.1, 8 Nov 2016

* Removed support for Python 2.6
* Implemented Lambert azimuthal equal-area projection <https://github.com/healpy/healpy/pull/354>
* Bugfix: write multiple alms <https://github.com/healpy/healpy/pull/342>
* Depend on `astropy` instead of `pyfits` <https://github.com/healpy/healpy/pull/337>

Release 1.9.1, 17 Nov 2015, Last version to support Python 2.6

* Remove C++ 11 features <https://github.com/healpy/healpy/pull/297>
* Streamlined setup.py <https://github.com/healpy/healpy/pull/298>
* Plotting fixes for Python 3 <https://github.com/healpy/healpy/pull/303>, <https://github.com/healpy/healpy/pull/304>
* Numpy 1.10 fix <https://github.com/healpy/healpy/pull/305>

Release 1.9.0, 17 Sep 2015

* updated healpix CXX to 786 (trunk) <https://github.com/healpy/healpy/pull/280>
* drop support for Python 2.6 <https://github.com/healpy/healpy/pull/268>
* option to read all fields with `read_map` <https://github.com/healpy/healpy/pull/258>
* `write_map` and `read_map` support for partial sky maps <https://github.com/healpy/healpy/pull/254>
* Allow `read_map` to also take an HDUList or HDU instance <https://github.com/healpy/healpy/issues/249>

Release 1.8.6, 23 Apr 2015

* Renamed `get_neighbours` to `get_interp_weights` <https://github.com/healpy/healpy/issues/240>
* Updated HEALPix C++ to fix bug in `query_disc` <https://github.com/healpy/healpy/issues/229>

Release 1.8.4, 16 Jan 2015

* Fixed another permission issue on install-sh

Release 1.8.3, 16 Jan 2015

* Fix permission issue in the release tarball <https://github.com/healpy/healpy/issues/220>

Release 1.8.2, 13 Jan 2015

* Several fixes in the build process
* Support for `astropy.fits` <https://github.com/healpy/healpy/pull/213>

Release 1.8.1, 22 Jun 2014 

* Added `common.pxd` to source tarball
* Check that nside is less than 2^30 <https://github.com/healpy/healpy/pull/193>

Release 1.8.0, 21 Jun 2014 

* Python 3 support <https://github.com/healpy/healpy/pull/186>
* Fixed bug in `get_interpol_ring`: <https://github.com/healpy/healpy/pull/189>
* Performance improvements in `_query_disc.pyx`: <https://github.com/healpy/healpy/pull/184>

Release 1.7.4, 26 Feb 2014 

* Fix bug for MAC OS X build <https://github.com/healpy/healpy/pull/159>

Release 1.7.3, 28 Jan 2014 

* Minor cleanup for submitting debian package

Release 1.7.2, 27 Jan 2014 

* now package does not require autotools, fixes #155

Release 1.7.1, 23 Jan 2014 

* bugfix for Anaconda/Canopy on MAC OSX #152, #153
* fixed packaging issue #154

Release 1.7.0, 14 Jan 2014 

* rewritten spherical harmonics unit tests, now it uses low res maps included in the repository
* fix in HEALPix C++ build flags allows easier install on MAC-OSX and other python environments (e.g. anaconda)
* orthview: orthografic projection
* fixed bug in monopole removal in anafast

Release 1.6.3, 26 Aug 2013:

* updated C++ sources to 3.11
* verbose=True default for most functions

Release 1.6.2, 11 Jun 2013:

* ez_setup, switch from distribute to the new setuptools

Release 1.6.0, 15th March 2013:

* support for NSIDE>8192, this broke compatibility with 32bit systems
* using the new autotools based build system of healpix_cxx
* pkg-config based install for cfitsio and healpix_cxx
* common definition file for cython modules
* test build script
* new matplotlib based mollview in healpy.newvisufunc

Release 1.5.0, 16th January 2013:

* Healpix C++ sources and cython compiled files removed from the repository,
they are however added for the release tarballs
* Added back support for CFITSIO_EXT_INC and CFITSIO_EXT_LIB, but with
same definition of HealPix
* gauss_beam: gaussian beam transfer function

Release 1.4.1, 5th November 2012:

* Removed support for CFITSIO_EXT_INC and CFITSIO_EXT_LIB
* Support for linking with libcfitsio.so or libcfitsio.dyn

Release 1.4, 4th September 2012:

* Support for building using an external HealPix library, by Leo Singer
* fixes on masked array maps

Release 1.3, 21th August 2012:

* all functions covered with unit testing or doctests
* rewrote setup.py using distutils, by Leo Singer
* all functions accept and return masked arrays created with `hp.ma`
* `read_cl` and `write_cl` support polarization
* matplotlib imported only after first plotting function is called<|MERGE_RESOLUTION|>--- conflicted
+++ resolved
@@ -1,10 +1,7 @@
 Release in progress
 
-<<<<<<< HEAD
 * `write_cl` uses dtype of input cl instead of float64 <https://github.com/healpy/healpy/pull/688>
-=======
 * Removed the note that we will change order of cl in `synfast` and `synalm`, we will leave `new=False` default <https://github.com/healpy/healpy/pull/687>
->>>>>>> ef2f8482
 * Support nested maps `hp.smoothing` <https://github.com/healpy/healpy/pull/678>
 * Improvements of the build system <https://github.com/healpy/healpy/pull/660> <https://github.com/healpy/healpy/pull/661>
 * Automatically build wheels for Linux/MacOS on Github actions <https://github.com/healpy/healpy/pull/656>
